--- conflicted
+++ resolved
@@ -9,13 +9,8 @@
     Available material models:
     - [`BBMaterial`](@ref): Bond-based peridynamics
     - [`OSBMaterial`](@ref): Ordinary state-based peridynamics
-<<<<<<< HEAD
     - [`CMaterial`](@ref): Correspondence formulation
     - [`BACMaterial`](@ref): Bond-associated correspondence formulation of Chen and Spencer
-=======
-    - [`CMaterial`](@ref): Correspondence formulation of non-ordinary state-based
-        peridynamics
->>>>>>> 8a1df392
     - [`CKIMaterial`](@ref): Continuum-kinematics-inspired peridynamics
 - `position::AbstractMatrix`: A `3×n` matrix with the point position of the `n` points.
 - `volume::AbstractVector`: A vector with the volume of each point.

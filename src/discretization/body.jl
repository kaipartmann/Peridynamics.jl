"""
    Body(material, position, volume)

Creates a body for use in peridynamic calculation

# Arguments

- `material::AbstractMaterial`: Specifies which material model is used
- `position::AbstractMatrix`: 3×n matrix with position of each point
- `volume::AbstractVector`: Vector with volume of each point

# Throws

- Error if n_points = 0
- `DimensionMismatch`: Error if dimension of position != 3

# Example

```julia-repl
julia> l, Δx, = 1.0, 1/50;

julia> pos, vol = uniform_box(l, l, 0.1l, Δx);

julia> b = Body(BBMaterial(), pos, vol);

julia> b
Body{BBMaterial, Peridynamics.BBPointParameters}(BBMaterial(), 12500,
[-0.49 -0.47 … 0.47 0.49; -0.49 -0.49 … 0.49 0.49; -0.04 -0.04 … 0.04 0.04],
[8.000000000000001e-6, 8.000000000000001e-6,  …  8.000000000000001e-6],
Bool[1, 1, 1, 1, 1, 1, 1, 1, 1, 1  …  1, 1, 1, 1, 1, 1, 1, 1, 1, 1],
Dict{Symbol, Vector{Int64}}(), Peridynamics.BBPointParameters[],
[0, 0, 0, 0, 0, 0, 0, 0, 0, 0  …  0, 0, 0, 0, 0, 0, 0, 0, 0, 0],
Peridynamics.SingleDimBC[], Peridynamics.SingleDimIC[], Peridynamics.PointSetsPreCrack[])
```

---

!!! warning "Internal use only"
    Please note that the fields are intended for internal use only. They are *not* part of
    the public API of Peridynamics.jl, and thus can be altered (or removed) at any time
    without it being considered a breaking change.

```julia
Body{Material,PointParameters}
```

# Type Parameters

- `Material <: AbstractMaterial`: Type of the specified material model
- `PointParameters <: AbstractPointParameters`: Type of the point parameters

# Fields

- `mat::Material`: Specified material model
- `n_points::Int`: Number of material points that represent the body
- `position::Matrix{Float64}`: 3×n_points matrix with position for each point
- `volume::Vector{Float64}`: Vector with volume for each point
- `fail_permit::Vector{Bool}`: Vector that describes if failure is allowed for each point
- `point_sets::Dict{Symbol,Vector{Int}}`: Dictionary containing the defined point sets
- `point_params::Vector{PointParameters}`: Vector with material parameter sets
- `params_map::Vector{Int}`: Vector that assigns a material parameter set to each point
- `single_dim_bcs::Vector{SingleDimBC}`: Vector with defined boundary conditions
- `single_dim_ics::Vector{SingleDimIC}`: Vector with defined initial conditions
- `point_sets_precracks::Vector{PointSetsPreCrack}`: Vector with defined cracks
"""
struct Body{M<:AbstractMaterial,P<:AbstractPointParameters} <: AbstractBody{M}
    mat::M
    n_points::Int
    position::Matrix{Float64}
    volume::Vector{Float64}
    fail_permit::Vector{Bool}
    point_sets::Dict{Symbol,Vector{Int}}
    point_params::Vector{P}
    params_map::Vector{Int}
    single_dim_bcs::Vector{SingleDimBC}
    posdep_single_dim_bcs::Vector{PosDepSingleDimBC}
    single_dim_ics::Vector{SingleDimIC}
    point_sets_precracks::Vector{PointSetsPreCrack}

    function Body(mat::M, position::AbstractMatrix, volume::AbstractVector) where {M}
        n_points = length(volume)
        check_pos_and_vol(n_points, position, volume)
        fail_permit = fill(true, length(volume))
        point_sets = Dict{Symbol,Vector{Int}}()

        P = point_param_type(mat)
        point_params = Vector{P}()
        params_map = zeros(Int, n_points)

        single_dim_bcs = Vector{SingleDimBC}()
        posdep_single_dim_bcs = Vector{PosDepSingleDimBC}()
        single_dim_ics = Vector{SingleDimIC}()
        point_sets_precracks = Vector{PointSetsPreCrack}()

        new{M,P}(mat, n_points, position, volume, fail_permit, point_sets, point_params,
                 params_map, single_dim_bcs, posdep_single_dim_bcs, single_dim_ics,
                 point_sets_precracks)
    end
end

@inline material_type(::AbstractBody{M}) where {M} = M

function check_pos_and_vol(n_points::Int, position::AbstractMatrix, volume::AbstractVector)
    # check if n_points is greater than zero
    n_points > 0 || error("number of points `n_points` must be greater than zero!\n")

    # check dimension of position
    dim_position, n_points_position = size(position)
    if dim_position != 3 || n_points_position != n_points
        err_msg = "incorrect dimensions of `position`!\n"
        err_msg *= @sprintf("  should be: (%d, %d)\n", 3, n_points)
        err_msg *= @sprintf("  evaluated: (%d, %d)\n", dim_position, n_points_position)
        throw(DimensionMismatch(err_msg))
    end

    # check if they contain NaN's
    sum(isnan.(position)) > 0 && error("matrix `position` contains NaN values!\n")
    sum(isnan.(volume)) > 0 && error("vector `volume` contains NaN values!\n")

    return nothing
end

function pre_submission_check(b::Body)
    #TODO: check if everything is defined for job submission!
    return nothing
end

@inline function get_point_param(b::AbstractBody, key::Symbol, i::Int)
    return getfield(b.point_params[b.params_map[i]], key)
end

@inline storage_type(b::AbstractBody, ts::AbstractTimeSolver) = storage_type(b.mat, ts)

<<<<<<< HEAD
function log_spatial_setup(options::AbstractOptions, body::AbstractBody)
    msg = "BODY\n"
    msg *= "  POINT CLOUD\n"
    msg *= log_qty("number of points", body.n_points; indentation=4)
    @views min_x, max_x = minimum(body.position[1,:]), maximum(body.position[1,:])
    @views min_y, max_y = minimum(body.position[2,:]), maximum(body.position[2,:])
    @views min_z, max_z = minimum(body.position[3,:]), maximum(body.position[3,:])
    minmax_x = @sprintf("%.7g, %.7g", min_x, max_x)
    minmax_y = @sprintf("%.7g, %.7g", min_y, max_y)
    minmax_z = @sprintf("%.7g, %.7g", min_z, max_z)
    msg *= log_qty("min, max values x-direction", minmax_x; indentation=4)
    msg *= log_qty("min, max values y-direction", minmax_y; indentation=4)
    msg *= log_qty("min, max values z-direction", minmax_z; indentation=4)
    msg *= "  POINT SETS\n"
    for (key,points) in body.point_sets
        descr = @sprintf("number of points in set `%s`", string(key))
        msg *= log_qty(descr, length(points); indentation=4)
    end
    msg *= "  CONDITIONS\n"
    n_bcs = length(body.single_dim_bcs) + length(body.posdep_single_dim_bcs)
    n_bcs > 0 && (msg *= log_qty("number of BC's", n_bcs; indentation=4))
    n_ics = length(body.single_dim_ics)
    n_ics > 0 && (msg *= log_qty("number of IC's", n_ics; indentation=4))

    if length(body.point_params) == 1
        msg *= "  MATERIAL\n"
        msg *= log_qty("material type", material_type(body); indentation=4)
        msg *= log_material_parameters(first(body.point_params); indentation=4)
    else
        for (i, params) in enumerate(body.point_params)
            msg *= @sprintf("  MATERIAL %d\n", i)
            msg *= log_material_parameters(params; indentation=4)
        end
    end
    log_it(options, msg)
    return nothing
end
=======
function maximum_horizon(b::AbstractBody)
    n_params = length(b.point_params)
    n_params == 1 && return get_horizon(first(b.point_params))
    n_params == 0 && error("body has no material parameters!\n")
    δmax = 0.0
    for point_id in eachindex(b.volume)
        δ::Float64 = get_horizon(b.point_params[b.params_map[point_id]])
        if δ > δmax
            δmax = δ
        end
    end
    return δmax
end

@inline get_horizon(param::AbstractPointParameters) = getfield(param, :δ)
>>>>>>> a0e91813
<|MERGE_RESOLUTION|>--- conflicted
+++ resolved
@@ -131,7 +131,6 @@
 
 @inline storage_type(b::AbstractBody, ts::AbstractTimeSolver) = storage_type(b.mat, ts)
 
-<<<<<<< HEAD
 function log_spatial_setup(options::AbstractOptions, body::AbstractBody)
     msg = "BODY\n"
     msg *= "  POINT CLOUD\n"
@@ -169,7 +168,7 @@
     log_it(options, msg)
     return nothing
 end
-=======
+
 function maximum_horizon(b::AbstractBody)
     n_params = length(b.point_params)
     n_params == 1 && return get_horizon(first(b.point_params))
@@ -185,4 +184,3 @@
 end
 
 @inline get_horizon(param::AbstractPointParameters) = getfield(param, :δ)
->>>>>>> a0e91813

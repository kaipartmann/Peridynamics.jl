"""
    uniform_box(lx, ly, lz, ΔX0; kwargs...)

Create a grid of uniformly distributed points in a cuboid with lengths `lx`, `ly` and `lz`
and point spacing `ΔX0`.

# Arguments
- `lx::Real`: Length in x-dimension.
- `ly::Real`: Length in y-dimension.
- `lz::Real`: Length in z-dimension.
- `ΔX0::Real`: Spacing of the points.

# Keywords
- `center`: The coordinates of the center of the cuboid. The center coordinates are added
            to all point coordinates. Default: `(0, 0, 0)`

# Returns
- `position::Matrix{Float64}`: A `3×n_points` matrix with the position of the points.
- `volume::Vector{Float64}`: A vector with the volume of each point.

# Examples

```julia-repl
julia> position, volume = uniform_box(10, 10, 10, 2);

julia> position
3×125 Matrix{Float64}:
 -4.0  -2.0   0.0   2.0   4.0  -4.0  -2.0  …  0.0  2.0  4.0  -4.0  -2.0  0.0  2.0  4.0
 -4.0  -4.0  -4.0  -4.0  -4.0  -2.0  -2.0     2.0  2.0  2.0   4.0   4.0  4.0  4.0  4.0
 -4.0  -4.0  -4.0  -4.0  -4.0  -4.0  -4.0     4.0  4.0  4.0   4.0   4.0  4.0  4.0  4.0

julia> volume
125-element Vector{Int64}:
 8
 8
 8
 8
 ⋮
 8
 8
 8
 8
```
"""
function uniform_box(lx::Real, ly::Real, lz::Real, ΔX0::Real; center=(0, 0, 0))
    center_x, center_y, center_z = center
    _gridx = range((-lx + ΔX0) / 2, (lx - ΔX0) / 2; step=ΔX0)
    gridx = _gridx .- sum(_gridx) / length(_gridx)
    _gridy = range((-ly + ΔX0) / 2, (ly - ΔX0) / 2; step=ΔX0)
    gridy = _gridy .- sum(_gridy) / length(_gridy)
    _gridz = range((-lz + ΔX0) / 2, (lz - ΔX0) / 2; step=ΔX0)
    gridz = _gridz .- sum(_gridz) / length(_gridz)
    _position = vec(collect(Iterators.product(gridx, gridy, gridz)))
    position = copy(reinterpret(reshape, eltype(eltype(_position)), _position))
    volume = fill(ΔX0^3, size(position, 2))
    isapprox(center_x, 0; atol=eps()) || (position[1, :] .+= center_x)
    isapprox(center_y, 0; atol=eps()) || (position[2, :] .+= center_y)
    isapprox(center_z, 0; atol=eps()) || (position[3, :] .+= center_z)
    return position, volume
end

"""
    uniform_sphere(diameter, ΔX0; kwargs...)

Create a grid of uniformly distributed points in a sphere with a specific `diameter` and
the point spacing `ΔX0`. Due to the uniform point spacings, edges on the surface of the
sphere can occur.

# Arguments
- `diameter::Real`: Diameter of the sphere.
- `ΔX0::Real`: Spacing of the points.

# Keywords
- `center`: The coordinates of the center of the sphere. The center coordinates are added
            to all point coordinates. Default: `(0, 0, 0)`

# Returns
- `position::Matrix{Float64}`: A `3×n_points` matrix with the position of the points.
- `volume::Vector{Float64}`: A vector with the volume of each point.

# Examples

```julia-repl
julia> position, volume = uniform_sphere(10, 2);

julia> position
3×81 Matrix{Float64}:
 -2.0   0.0   2.0  -2.0   0.0   2.0  -2.0  …   0.0   2.0  -2.0  0.0  2.0  -2.0  0.0  2.0
 -2.0  -2.0  -2.0   0.0   0.0   0.0   2.0     -2.0  -2.0   0.0  0.0  0.0   2.0  2.0  2.0
 -4.0  -4.0  -4.0  -4.0  -4.0  -4.0  -4.0      4.0   4.0   4.0  4.0  4.0   4.0  4.0  4.0

julia> volume
81-element Vector{Int64}:
 8
 8
 8
 8
 8
 ⋮
 8
 8
 8
 8
 8
```
"""
function uniform_sphere(diameter::Real, ΔX0::Real; center=(0, 0, 0))
    center_x, center_y, center_z = center
    radius = diameter / 2
    _grid = range(- radius + ΔX0 / 2, radius - ΔX0 / 2; step=ΔX0)
    grid = _grid .- sum(_grid) / length(_grid)
    __position = vec(collect(Iterators.product(grid, grid, grid)))
    _position = reinterpret(reshape, eltype(eltype(__position)), __position)
    sphere_points = find_points(p -> √(p[1]^2 + p[2]^2 + p[3]^2) ≤ radius, _position)
    position = _position[:, sphere_points]
    volume = fill(ΔX0^3, size(position, 2))
    isapprox(center_x, 0; atol=eps()) || (position[1, :] .+= center_x)
    isapprox(center_y, 0; atol=eps()) || (position[2, :] .+= center_y)
    isapprox(center_z, 0; atol=eps()) || (position[3, :] .+= center_z)
    return position, volume
end

"""
    uniform_cylinder(diameter::Real, height::Real, ΔX0::Real; kwargs...)

Create a grid of uniformly distributed points in a cylindrical shape with a specific
`height` in z-dimension, a `diameter` and the point spacing `ΔX0`. Due to the uniform point
spacings, edges on the surface of the cylinder can occur.

# Arguments
- `diameter::Real`: Diameter of the cylinder.
- `height::Real`: Height of the cylinder.
- `ΔX0::Real`: Spacing of the points.

# Keywords
- `center`: The coordinates of the center of the cylinder. The center coordinates are added
            to all point coordinates. Default: `(0, 0, 0)`

# Returns
- `position::Matrix{Float64}`: A `3×n_points` matrix with the position of the points.
- `volume::Vector{Float64}`: A vector with the volume of each point.

# Examples

```julia-repl
julia> position, volume = uniform_cylinder(5, 10, 2);

julia> position
3×20 Matrix{Float64}:
 -1.0   1.0  -1.0   1.0  -1.0   1.0  -1.0  …   1.0  -1.0  1.0  -1.0   1.0  -1.0  1.0
 -1.0  -1.0   1.0   1.0  -1.0  -1.0   1.0     -1.0   1.0  1.0  -1.0  -1.0   1.0  1.0
 -4.0  -4.0  -4.0  -4.0  -2.0  -2.0  -2.0      2.0   2.0  2.0   4.0   4.0   4.0  4.0

julia> volume
20-element Vector{Int64}:
 8
 8
 8
 8
 8
 ⋮
 8
 8
 8
 8
 8
```
"""
function uniform_cylinder(diameter::Real, height::Real, ΔX0::Real; center=(0, 0, 0))
    radius = diameter / 2
    center_x, center_y, center_z = center
    _gridxy = range(-radius + ΔX0 / 2, radius - ΔX0 / 2; step=ΔX0)
    gridxy = _gridxy .- sum(_gridxy) / length(_gridxy)
    _gridz = range((-height + ΔX0) / 2, (height - ΔX0) / 2; step=ΔX0)
    gridz = _gridz .- sum(_gridz) / length(_gridz)
    __position = vec(collect(Iterators.product(gridxy, gridxy, gridz)))
    _position = reinterpret(reshape, eltype(eltype(__position)), __position)
    cylinder_points = find_points(p -> √(p[1]^2 + p[2]^2) ≤ radius, _position)
    position = _position[:, cylinder_points]
    volume = fill(ΔX0^3, size(position, 2))
    isapprox(center_x, 0; atol=eps()) || (position[1, :] .+= center_x)
    isapprox(center_y, 0; atol=eps()) || (position[2, :] .+= center_y)
    isapprox(center_z, 0; atol=eps()) || (position[3, :] .+= center_z)
    return position, volume
end

# ###################################################################


"""
    round_sphere(diameter, ΔX0; kwargs...)

Create a grid of points distributed in a smooth sphere without edges on the surface
with a specific `diameter` and the point spacing `ΔX0`. Internally, some parts of
`TrixiParticles.jl` were copied and adapted for this function.

# Arguments
- `diameter::Real`: Diameter of the sphere.
- `ΔX0::Real`: Spacing of the points.

# Keywords
- `center`: The coordinates of the center of the sphere. The center coordinates are added
            to all point coordinates. Default: `(0, 0, 0)`

# Returns
- `position::Matrix{Float64}`: A `3×n_points` matrix with the position of the points.
- `volume::Vector{Float64}`: A vector with the volume of each point.

# Examples

```julia-repl
julia> position, volume = round_sphere(10, 2);

julia> position
3×63 Matrix{Float64}:
 0.0  1.74586  0.539501  -1.41243  -1.41243  …  -1.95518   -0.48289   1.35303   0.0
 0.0  0.0      1.66041    1.02619  -1.02619     -0.941566  -2.11568  -1.69664   0.0
 2.0  0.97569  0.97569    0.97569   0.97569     -3.36017   -3.36017  -3.36017  -4.0

julia> volume
63-element Vector{Float64}:
 8.311091676163475
 8.311091676163475
 8.311091676163475
 8.311091676163475
 8.311091676163475
 ⋮
 8.311091676163475
 8.311091676163475
 8.311091676163475
 8.311091676163475
```
"""
function round_sphere(diameter::Real, ΔX0::Real; center=(0, 0, 0))
    radius = diameter / 2
    NDIMS = length(center)
    coordinates = sphere_shape_coords(ΔX0, radius, SVector{NDIMS}(center))
    n_points = size(coordinates, 2)
    volumes = zeros(n_points)
    volumes .= 4/3 * π * radius^3 / n_points

    return coordinates, volumes
end

"""
    round_cylinder(diameter::Real, height::Real, ΔX0::Real; kwargs...)

Create a grid of  points distributed in a cylindrical shape with a specific
`height` in z-dimension, a `diameter` and the point spacing `ΔX0`. Due to a concentric
point distribution in the x-y-plane, there are no sharp edges that appear on the surface
of the cylinder.

# Arguments
- `diameter::Real`: Diameter of the cylinder.
- `height::Real`: Height of the cylinder.
- `ΔX0::Real`: Spacing of the points.

# Keywords
- `center`: The coordinates of the center of the cylinder. The center coordinates are added
            to all point coordinates. Default: `(0, 0, 0)`

# Returns
- `position::Matrix{Float64}`: A `3×n_points` matrix with the position of the points.
- `volume::Vector{Float64}`: A vector with the volume of each point.

# Examples

```julia-repl
julia> position, volume = round_cylinder(5, 10, 2);

julia> position
3×30 Matrix{Float64}:
  1.5   0.463525  -1.21353   -1.21353   …  -1.21353   -1.21353    0.463525
  0.0   1.42658    0.881678  -0.881678      0.881678  -0.881678  -1.42658
 -5.0  -5.0       -5.0       -5.0           5.0        5.0        5.0

julia> volume
30-element Vector{Int64}:
 13.089969389957473
 13.089969389957473
 13.089969389957473
 13.089969389957473
 13.089969389957473
  ⋮
 13.089969389957473
 13.089969389957473
 13.089969389957473
 13.089969389957473
```
"""
function round_cylinder(diameter::Real, height::Real, ΔX0::Real; center=(0, 0, 0))
    radius = diameter / 2

    xy = sphere_shape_coords(ΔX0, radius, SVector{2}((center[1], center[2])))
    _z = range(-height/2, height/2, step=ΔX0)
    z = _z .- sum(_z) / length(_z) .+ center[3]
    n_layers = length(z)
    n_points_per_layer = size(xy, 2)
    n_points = n_points_per_layer * n_layers
    coordinates = zeros(3, n_points)
    a, b = 1, 0
    for layer_id in 1:n_layers
        b += n_points_per_layer
        coordinates[1:2, a:b] .= xy
        coordinates[3, a:b] .= z[layer_id]
        a += n_points_per_layer
    end
    volumes = zeros(n_points)
    volumes .= 2 * π * radius^2 * height / n_points
    return coordinates, volumes
end

##########################################

"""
        trunc_pyramid(L, d0, dL, nd; center=(0,0,0))

Create a grid of points distributed in a truncated pyramid shape (frustum)
with points arranged in square cross-sections. Internally the function generates layers for
`x ∈ [0, L]` and then recenters the x-coordinates by subtracting `L/2`, so the
resulting x-range is `[-L/2, L/2]` before applying the `center` offset. The
`center` vector is added to all point coordinates, therefore the middle of the
longitudinal axis of the frustum ends up at `center`.

The square side length varies linearly from `d0` at the left end (internal
`x = 0`, final `x = -L/2 + center_x`) to `dL` at the right end (internal
`x = L`, final `x = +L/2 + center_x`). Each cross-section (layer) contains
`nd × nd` points placed on a regular square grid; the layer thickness is
determined by the local spacing `Δx = d / nd` where `d` is the side length of that layer, and point volumes
are set to `Δx^3` for the corresponding layer.

# Arguments
- `L::Real`: Length of the pyramid in the x-direction (unshifted internal
    coordinate goes from `0` to `L`).
- `d0::Real`: Side length of the square cross-section at the internal left end
    `x = 0` (final `x = -L/2 + center_x`).
- `dL::Real`: Side length of the square cross-section at the internal right end
    `x = L` (final `x = +L/2 + center_x`).
- `nd::Integer`: Number of points per side in each square cross-section.

# Keywords
- `center`: The coordinates of the center of the pyramid. The center coordinates are added
    to all generated point coordinates. Default: `(0, 0, 0)`.

# Returns
- `position::Matrix{Float64}`: A `3×n_points` matrix with the coordinates of
    all generated points.
- `volume::Vector{Float64}`: A vector with the volume assigned to each point.
    Volumes are set per-layer to the cube of the local spacing (i.e. `Δx^3`).

# Examples

```julia-repl
julia> # centered at origin (default): left end at x = -L/2, right end at x = +L/2
julia> position, volume = trunc_pyramid(10.0, 4.0, 2.0, 4);

julia> # place the pyramid so its center (middle of the longitudinal axis) is at x = 5.0
julia> position, volume = trunc_pyramid(10.0, 4.0, 2.0, 4; center=(5.0,0.0,0.0));
```
"""
function trunc_pyramid(L::Real, d0::Real, dL::Real, nd::Int; center=(0, 0, 0))
    center_x, center_y, center_z = center
    _position = Vector{Matrix{Float64}}()
    _volume = Vector{Vector{Float64}}()
    x = 0.5 * (d0 / nd)  # start half a layer in to avoid zero spacing at x=0
    while x ≤ L
        d = get_d(x, d0, dL, L)
        Δx = d / nd
        push!(_position, makerow(x, d, Δx, nd))
        push!(_volume, fill(Δx^3, nd^2))
        x += Δx
    end
    position = reduce(hcat, _position)
    for i in axes(position, 2)
        position[1, i] -= L / 2  # recenter x-coordinates
    end
    isapprox(center_x, 0; atol=eps()) || (position[1, :] .+= center_x)
    isapprox(center_y, 0; atol=eps()) || (position[2, :] .+= center_y)
    isapprox(center_z, 0; atol=eps()) || (position[3, :] .+= center_z)
    volume = reduce(vcat, _volume)
    return position, volume
end



##########################################

function sphere_shape_coords(particle_spacing, radius, center)
    # Each layer has thickness `particle_spacing`
    n_layers = round(Int, radius / particle_spacing)

    if n_layers < 1
        # Just return one particle at the center
        return collect(reshape(center, (length(center), 1)))
    end

    # Same as above, which puts the inner radius between 0 and `particle_spacing`
    inner_radius = max(0.0, radius - n_layers * particle_spacing + 0.5particle_spacing)

    coords = zeros(length(center), 0)

    for layer in 0:(n_layers - 1)
        sphere_coords = _round_sphere(particle_spacing,
                                     inner_radius + layer * particle_spacing, center)
        coords = hcat(coords, sphere_coords)
    end

    return coords
end

function _round_sphere(particle_spacing, radius, center::SVector{2})

    n_particles = round(Int, 2pi * radius / particle_spacing)

    if n_particles <= 2
        # 2 or less particles produce weird, asymmetric results.
        # Just return one particle at the center.
        return collect(reshape(center, (2, 1)))
    end

    # Remove the last particle at 2pi, which overlaps with the first at 0
    t = LinRange(0, 2pi, n_particles + 1)[1:(end - 1)]

    particle_coords = Array{Float64, 2}(undef, 2, length(t))

    for i in axes(particle_coords, 2)
        particle_coords[:, i] = center + radius * SVector(cos(t[i]), sin(t[i]))
    end

    return particle_coords
end

function _round_sphere(particle_spacing, radius, center::SVector{3})
    # The number of particles can either be calculated in 2D or in 3D.
    # Let δ be the particle spacing and r the sphere radius.
    #
    # The volume of a particle is δ^3 and the volume of the sphere shell with
    # inner radius r - δ/2 and outer radius r + δ/2 is 4pi/3 * ((r + δ/2)^3 - (r - δ/2)^3).
    # The number of particles is then
    # n = 4pi / (3 δ^3) * ((r + δ/2)^3 - (r - δ/2)^3) = 4pi r^2 / δ^2 + pi/3.
    #
    # For small numbers of particles, we get better results without the term pi/3.
    # Omitting the term for the inner layers yields results with only ~5 particles less than
    # the theoretically optimal number of particles for the target density.
    n_particles = round(Int, 4pi * radius^2 / particle_spacing^2 + pi / 3)
    if n_particles < 300
        n_particles = round(Int, 4pi * radius^2 / particle_spacing^2)
    end

    # With fewer than 5 particles, this doesn't work properly
    if n_particles < 5
        if n_particles == 4
            # Return tetrahedron
            return [+1 -1 -1 +1;
                    +1 -1 +1 -1;
                    +1 +1 -1 -1] * radius / sqrt(3) .+ center
        elseif n_particles == 3
            # Return 2D triangle
            y = sin(2pi / 3)
            return [1 -0.5 -0.5;
                    0 y -y;
                    0 0 0] * radius .+ center
        elseif n_particles == 2
            # Return two particles
            return [-1 1;
                    0 0;
                    0 0] * radius .+ center
        else
            return collect(reshape(center, (3, 1)))
        end
    end

    # The following is a slightly adapted version of the "recursive zonal equal area
    # partition" of the sphere as explained by Leopardi (2006).
    #
    # With the equal area partition, the density at the poles is too high.
    # Instead, we slightly increase the area of the poles and modify the algorithm
    # accordingly.
    #
    # References:
    # - Paul Leopardi.
    #   "A partition of the unit sphere into regions of equal area and small diameter".
    #   In: Electronic Transactions on Numerical Analysis 25 (2006), pages 309-327.
    #   [http://eudml.org/doc/129860](http://eudml.org/doc/129860).

    # This is the Θ function, which is defined by Leopardi only as the inverse of V, without
    # giving a closed formula.
    theta(v) = acos(1 - v / 2pi)

    # Ideal area of the equal area partition
    ideal_area = 4pi / n_particles

    # Increase polar area to avoid higher density at the poles
    polar_area = 1.23ideal_area

    polar_radius = theta(polar_area)

    # Divide the remaining surface area equally
    collar_cell_area = (4pi - 2polar_area) / (n_particles - 2)

    # Strictly following Leopardi here. The collars should have equiangular spacing.
    collar_angle = sqrt(collar_cell_area)
    n_collars = max(1, round(Int, (pi - 2polar_radius) / collar_angle))
    fitting_collar_angle = (pi - 2polar_radius) / n_collars

    collar_area = [2pi * (cos(polar_radius + (j - 2) * fitting_collar_angle) -
                    cos(polar_radius + (j - 1) * fitting_collar_angle))
                   for j in 2:(n_collars + 1)]

    # Here, we count the poles as well
    ideal_number_cells = collar_area / collar_cell_area
    pushfirst!(ideal_number_cells, 1)
    push!(ideal_number_cells, 1)

    # Cumulative rounding to maintain the total number of cells
    actual_number_cells = ones(Int, length(ideal_number_cells))
    a = zeros(length(ideal_number_cells))
    for j in 2:(n_collars + 1)
        actual_number_cells[j] = round(Int, ideal_number_cells[j] + a[j - 1])

        a[j] = a[j - 1] + ideal_number_cells[j] - actual_number_cells[j]
    end

    collar_start_latitude = [theta(polar_area +
                                   sum(actual_number_cells[2:(j - 1)]) * collar_cell_area)
                             for j in 2:(n_collars + 2)]

    # Put particles in the center of each collar
    collar_latitude = [0.5 * (collar_start_latitude[i] + collar_start_latitude[i + 1])
                       for i in 1:n_collars]

    # Put the first and last particle on the pole
    pushfirst!(collar_latitude, 0.0)
    push!(collar_latitude, pi)

    # To compute the particle positions in each collar, we use the 2D `round_sphere`
    # function to generate a circle.
    particle_coords = zeros(3, 0)

    for circle in 1:(n_collars + 2)
        z = radius * cos(collar_latitude[circle])
        circle_radius = radius * sin(collar_latitude[circle])

        circle_spacing = 2pi * circle_radius / actual_number_cells[circle]

        # At the poles, `circle_radius` is zero, so we can pass any positive spacing
        if circle_spacing < eps()
            circle_spacing = 1.0
        end

        circle_coords_2d = _round_sphere(circle_spacing, circle_radius,
                                        SVector(center[1], center[2]))
        circle_coords_3d = vcat(circle_coords_2d,
                                center[3] .+ z * ones(1, size(circle_coords_2d, 2)))

        particle_coords = hcat(particle_coords, circle_coords_3d)
    end

    return particle_coords
end

<<<<<<< HEAD
#################################################################

"""
    rotate!(position, dimension, angle)

Rotate a set of 3D points in-place about one of the coordinate axes.

# Arguments
- `position::AbstractMatrix{<:Real}`: A `3×n` matrix of point coordinates (each
    column is a 3-D point). The matrix is modified in-place.
- `dimension::Union{Integer,Symbol}`: The axis to rotate about. Either specified as Symbol or
    integer.
    -  x-direction: `:x` or `1`
    -  y-direction: `:y` or `2`
    -  z-direction: `:z` or `3`
- `angle::Real`: Rotation angle in degrees. A positive angle performs a
    right-handed rotation about the specified axis.

# Examples

```julia-repl
julia> # rotate a point cloud 30° about the z-axis
julia> rotate!(positions, 3, 30.0)
```
"""
function rotate!(position, dimension::Union{Integer,Symbol}, angle)
    # Create rotation matrix
    R = get_rotation_matrix(dimension, angle)

    # Apply rotation to all position vectors
    for i in axes(position, 2)
        pos = get_vector(position, i)
        update_vector!(position, i, R * pos)
    end
    return nothing
end

function get_rotation_matrix(dimension::Union{Integer,Symbol}, angle)
    dim = get_dim(dimension)
    R = get_rotation_matrix(Val(dim), angle)
    return R
end

function get_rotation_matrix(::Val{0x1}, angle)
    return SMatrix{3,3,Float64,9}(
        1, 0, 0, 0, cosd(angle), sind(angle), 0, -sind(angle), cosd(angle))
end

function get_rotation_matrix(::Val{0x2}, angle)
    return SMatrix{3,3,Float64,9}(
        cosd(angle), 0, -sind(angle), 0, 1, 0, sind(angle), 0, cosd(angle))
end

function get_rotation_matrix(::Val{0x3}, angle)
    return SMatrix{3,3,Float64,9}(
        cosd(angle), sind(angle), 0, -sind(angle), cosd(angle), 0, 0, 0, 1)
=======
############################################################

get_d(x, d0, dL, L) = - (d0 - dL) / L * x + d0

function makerow(x, d, Δx, nd)
    gridx = x:x
    _gridyz = range(; start = (-d + Δx) / 2, stop = (d - Δx) / 2, length=nd)
    gridyz = _gridyz .- sum(_gridyz) / length(_gridyz)
    __position = vec(collect(Iterators.product(gridx, gridyz, gridyz)))
    _position = reinterpret(reshape, eltype(eltype(__position)), __position)
    return _position
>>>>>>> 78592082
end<|MERGE_RESOLUTION|>--- conflicted
+++ resolved
@@ -559,7 +559,6 @@
     return particle_coords
 end
 
-<<<<<<< HEAD
 #################################################################
 
 """
@@ -616,7 +615,8 @@
 function get_rotation_matrix(::Val{0x3}, angle)
     return SMatrix{3,3,Float64,9}(
         cosd(angle), sind(angle), 0, -sind(angle), cosd(angle), 0, 0, 0, 1)
-=======
+end
+
 ############################################################
 
 get_d(x, d0, dL, L) = - (d0 - dL) / L * x + d0
@@ -628,5 +628,4 @@
     __position = vec(collect(Iterators.product(gridx, gridyz, gridyz)))
     _position = reinterpret(reshape, eltype(eltype(__position)), __position)
     return _position
->>>>>>> 78592082
 end
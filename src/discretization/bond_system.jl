--- conflicted
+++ resolved
@@ -17,7 +17,6 @@
     fail_permit::Bool
 end
 
-<<<<<<< HEAD
 """
     BondSystem{Correction}
 
@@ -42,10 +41,7 @@
 - `chunk_handler::ChunkHandler`: Type to handle the chunks for the simulation.
     See [`ChunkHandler`](@ref).
 """
-struct BondSystem{Correction<:AbstractCorrection} <: AbstractSystem
-=======
 struct BondSystem{Correction<:AbstractCorrection} <: AbstractBondSystem
->>>>>>> 207f6c32
     position::Matrix{Float64}
     volume::Vector{Float64}
     bonds::Vector{Bond}

"""
    CMaterial(; kernel, model, zem, dmgmodel, maxdmg)

A material type used to assign the material of a [`Body`](@ref) with the local continuum
consistent (correspondence) formulation of non-ordinary state-based peridynamics.

# Keywords
- `kernel::Function`: Kernel function used for weighting the interactions between points. \\
    (default: `linear_kernel`) \\
    The following kernels can be used:
    - [`linear_kernel`](@ref)
    - [`cubic_b_spline_kernel`](@ref)
- `model::AbstractConstitutiveModel`: Constitutive model defining the material behavior. \\
    (default: `LinearElastic()`) \\
    The following models can be used:
    - [`LinearElastic`](@ref)
    - [`NeoHooke`](@ref)
    - [`MooneyRivlin`](@ref)
    - [`SaintVenantKirchhoff`](@ref)
- `zem::AbstractZEMStabilization`: Zero-energy mode stabilization. The
    stabilization algorithm of Silling (2017) is used as default. \\
    (default: [`ZEMSilling`](@ref))
- `dmgmodel::AbstractDamageModel`: Damage model defining the damage behavior. \\
    (default: [`CriticalStretch`](@ref))
- `maxdmg::Float64`: Maximum value of damage a point is allowed to obtain. If this value is
    exceeded, all bonds of that point are broken because the deformation gradient would then
    possibly contain `NaN` values. \\
    (default: `0.85`)

!!! note "Stability of fracture simulations"
    This formulation is known to be not suitable for fracture simulations without
    stabilization of the zero-energy modes. Therefore be careful when doing fracture
    simulations and try out different parameters for `maxdmg` and `zem`.

# Examples

```julia-repl
julia> mat = CMaterial()
CMaterial{LinearElastic, ZEMSilling, typeof(linear_kernel), CriticalStretch}(maxdmg=0.85)
```

---

```julia
CMaterial{CM,ZEM,K,DM}
```

Material type for the local continuum consistent (correspondence) formulation of
non-ordinary state-based peridynamics.

# Type Parameters
- `CM`: A constitutive model type. See the constructor docs for more informations.
- `ZEM`: A zero-energy mode stabilization type. See the constructor docs for more
         informations.
- `K`: A kernel function type. See the constructor docs for more informations.
- `DM`: A damage model type. See the constructor docs for more informations.

# Fields
- `kernel::Function`: Kernel function used for weighting the interactions between points.
    See the constructor docs for more informations.
- `model::AbstractConstitutiveModel`: Constitutive model defining the material behavior. See
    the constructor docs for more informations.
- `zem::AbstractZEMStabilization`: Zero-energy mode stabilization. See the constructor docs
    for more informations.
- `dmgmodel::AbstractDamageModel`: Damage model defining the damage behavior. See the
    constructor docs for more informations.
- `maxdmg::Float64`: Maximum value of damage a point is allowed to obtain. See the
    constructor docs for more informations.

# Allowed material parameters
When using [`material!`](@ref) on a [`Body`](@ref) with `CMaterial`, then the following
parameters are allowed:
Material parameters:
- `horizon::Float64`: Radius of point interactions.
- `rho::Float64`: Density.
Elastic parameters:
- `E::Float64`: Young's modulus.
- `nu::Float64`: Poisson's ratio.
- `G::Float64`: Shear modulus.
- `K::Float64`: Bulk modulus.
- `lambda::Float64`: 1st Lamé parameter.
- `mu::Float64`: 2nd Lamé parameter.
Fracture parameters:
- `Gc::Float64`: Critical energy release rate.
- `epsilon_c::Float64`: Critical strain.

!!! note "Elastic parameters"
    Note that exactly two elastic parameters are required to specify a material.
    Please choose two out of the six allowed elastic parameters.

# Allowed export fields
When specifying the `fields` keyword of [`Job`](@ref) for a [`Body`](@ref) with
`CMaterial`, the following fields are allowed:
- `position::Matrix{Float64}`: Position of each point.
- `displacement::Matrix{Float64}`: Displacement of each point.
- `velocity::Matrix{Float64}`: Velocity of each point.
- `velocity_half::Matrix{Float64}`: Velocity parameter for Verlet time solver.
- `acceleration::Matrix{Float64}`: Acceleration of each point.
- `b_int::Matrix{Float64}`: Internal force density of each point.
- `b_ext::Matrix{Float64}`: External force density of each point.
- `damage::Vector{Float64}`: Damage of each point.
- `n_active_bonds::Vector{Int}`: Number of intact bonds of each point.
- `stress::Matrix{Float64}`: Stress tensor of each point.
- `von_mises_stress::Vector{Float64}`: Von Mises stress of each point.
"""
struct CMaterial{CM,ZEM,K,DM} <: AbstractCorrespondenceMaterial{CM,ZEM}
    kernel::K
    constitutive_model::CM
    zem_stabilization::ZEM
    dmgmodel::DM
    maxdmg::Float64
    function CMaterial(kernel::K, cm::CM, zem::ZEM, dmgmodel::DM,
                       maxdmg::Real) where {CM,ZEM,K,DM}
        return new{CM,ZEM,K,DM}(kernel, cm, zem, dmgmodel, maxdmg)
    end
end

function CMaterial(; kernel::Function=linear_kernel,
                    model::AbstractConstitutiveModel=LinearElastic(),
                    zem::AbstractZEMStabilization=ZEMSilling(),
                    dmgmodel::AbstractDamageModel=CriticalStretch(), maxdmg::Real=0.85)
    return CMaterial(kernel, model, zem, dmgmodel, maxdmg)
end

function Base.show(io::IO, @nospecialize(mat::CMaterial))
    print(io, typeof(mat))
    print(io, msg_fields_in_brackets(mat, (:maxdmg,)))
    return nothing
end

function log_material_property(::Val{:constitutive_model}, mat; indentation)
    return msg_qty("constitutive model", mat.constitutive_model; indentation)
end

<<<<<<< HEAD
"""
    CPointParameters

$(internal_api_warning())

Type containing the material parameters for a non-ordinary state-based peridynamics model
using the correspondence formulation.

# Fields

- `δ::Float64`: Horizon.
- `rho::Float64`: Density.
- `E::Float64`: Young's modulus.
- `nu::Float64`: Poisson's ratio.
- `G::Float64`: Shear modulus.
- `K::Float64`: Bulk modulus.
- `λ::Float64`: 1st Lamé parameter.
- `μ::Float64`: 2nd Lamé parameter.
- `Gc::Float64`: Critical energy release rate.
- `εc::Float64`: Critical strain.
- `bc::Float64`: Bond constant.
"""
struct CPointParameters <: AbstractPointParameters
    δ::Float64
    rho::Float64
    E::Float64
    nu::Float64
    G::Float64
    K::Float64
    λ::Float64
    μ::Float64
    Gc::Float64
    εc::Float64
    bc::Float64
=======
function log_material_property(::Val{:zem_stabilization}, mat; indentation)
    return msg_qty("zero-energy mode stabilization", mat.zem_stabilization; indentation)
>>>>>>> 1bf59af7
end

function log_material_property(::Val{:maxdmg}, mat; indentation)
    return msg_qty("maximum damage", mat.maxdmg; indentation)
end

@params CMaterial StandardPointParameters

@storage CMaterial struct CStorage
    @lthfield position::Matrix{Float64}
    @pointfield displacement::Matrix{Float64}
    @pointfield velocity::Matrix{Float64}
    @pointfield velocity_half::Matrix{Float64}
    @pointfield velocity_half_old::Matrix{Float64}
    @pointfield acceleration::Matrix{Float64}
    @htlfield b_int::Matrix{Float64}
    @pointfield b_int_old::Matrix{Float64}
    @pointfield b_ext::Matrix{Float64}
    @pointfield density_matrix::Matrix{Float64}
    @pointfield damage::Vector{Float64}
    bond_active::Vector{Bool}
    @pointfield n_active_bonds::Vector{Int}
    @pointfield stress::Matrix{Float64}
    @pointfield von_mises_stress::Vector{Float64}
end

function init_field(::CMaterial, ::AbstractTimeSolver, system::BondSystem, ::Val{:b_int})
    return zeros(3, get_n_points(system))
end

function init_field(::CMaterial, ::AbstractTimeSolver, system::BondSystem, ::Val{:stress})
    return zeros(9, get_n_loc_points(system))
end

function init_field(::CMaterial, ::AbstractTimeSolver, system::BondSystem,
                    ::Val{:von_mises_stress})
    return zeros(get_n_loc_points(system))
end

function force_density_point!(storage::AbstractStorage, system::AbstractSystem,
                              mat::AbstractCorrespondenceMaterial,
                              paramhandler::AbstractParameterHandler, t, Δt, i)
    params = get_params(paramhandler, i)
    force_density_point!(storage, system, mat, params, t, Δt, i)
    return nothing
end

function force_density_point!(storage::AbstractStorage, system::AbstractSystem,
                              mat::AbstractCorrespondenceMaterial,
                              params::AbstractPointParameters, t, Δt, i)
    defgrad_res = calc_deformation_gradient(storage, system, mat, params, i)
    too_much_damage!(storage, system, mat, defgrad_res, i) && return nothing
    PKinv = calc_first_piola_kirchhoff!(storage, mat, params, defgrad_res, Δt, i)
    zem = mat.zem_stabilization
    c_force_density!(storage, system, mat, params, zem, PKinv, defgrad_res, i)
    return nothing
end

function calc_deformation_gradient(storage::CStorage, system::BondSystem, ::CMaterial,
                                   ::StandardPointParameters, i)
    (; bonds, volume) = system
    (; bond_active) = storage
    K = zero(SMatrix{3,3,Float64,9})
    _F = zero(SMatrix{3,3,Float64,9})
    ω0 = 0.0
    for bond_id in each_bond_idx(system, i)
        bond = bonds[bond_id]
        j = bond.neighbor
        ΔXij = get_vector_diff(system.position, i, j)
        Δxij = get_vector_diff(storage.position, i, j)
        ωij = kernel(system, bond_id) * bond_active[bond_id]
        ω0 += ωij
        temp = ωij * volume[j]
        ΔXijt = ΔXij'
        K += temp * (ΔXij * ΔXijt)
        _F += temp * (Δxij * ΔXijt)
    end
    Kinv = inv(K)
    F = _F * Kinv
    return (; F, Kinv, ω0)
end

function calc_first_piola_kirchhoff!(storage::CStorage, mat::CMaterial,
                                     params::StandardPointParameters, defgrad_res, Δt, i)
    (; F, Kinv) = defgrad_res
    P = first_piola_kirchhoff(mat.constitutive_model, storage, params, F)
    PKinv = P * Kinv
    σ = cauchy_stress(P, F)
    update_tensor!(storage.stress, i, σ)
    storage.von_mises_stress[i] = von_mises_stress(σ)
    return PKinv
end

function c_force_density!(storage::AbstractStorage, system::AbstractSystem,
                          ::AbstractCorrespondenceMaterial, params::AbstractPointParameters,
                          zem_correction::ZEMSilling, PKinv, defgrad_res, i)
    (; bonds, volume) = system
    (; bond_active) = storage
    (; F, ω0) = defgrad_res
    (; Cs) = zem_correction
    for bond_id in each_bond_idx(system, i)
        bond = bonds[bond_id]
        j = bond.neighbor
        ΔXij = get_vector_diff(system.position, i, j)
        Δxij = get_vector_diff(storage.position, i, j)

        # stabilization
        ωij = kernel(system, bond_id) * bond_active[bond_id]
        tzem = Cs .* params.bc * ωij / ω0 .* (Δxij .- F * ΔXij)

        # update of force density
        tij = ωij * PKinv * ΔXij + tzem
        update_add_vector!(storage.b_int, i, tij .* volume[j])
        update_add_vector!(storage.b_int, j, -tij .* volume[i])
    end
    return nothing
end

function too_much_damage!(storage::AbstractStorage, system::AbstractSystem,
                          mat::AbstractCorrespondenceMaterial, defgrad_res, i)
    (; F) = defgrad_res
    # if storage.n_active_bonds[i] ≤ 3 || storage.damage[i] > mat.maxdmg || containsnan(F)
    if storage.damage[i] > mat.maxdmg || containsnan(F)
        # kill all bonds of this point
        storage.bond_active[each_bond_idx(system, i)] .= false
        storage.n_active_bonds[i] = 0
        return true
    end
    return false
end<|MERGE_RESOLUTION|>--- conflicted
+++ resolved
@@ -132,45 +132,8 @@
     return msg_qty("constitutive model", mat.constitutive_model; indentation)
 end
 
-<<<<<<< HEAD
-"""
-    CPointParameters
-
-$(internal_api_warning())
-
-Type containing the material parameters for a non-ordinary state-based peridynamics model
-using the correspondence formulation.
-
-# Fields
-
-- `δ::Float64`: Horizon.
-- `rho::Float64`: Density.
-- `E::Float64`: Young's modulus.
-- `nu::Float64`: Poisson's ratio.
-- `G::Float64`: Shear modulus.
-- `K::Float64`: Bulk modulus.
-- `λ::Float64`: 1st Lamé parameter.
-- `μ::Float64`: 2nd Lamé parameter.
-- `Gc::Float64`: Critical energy release rate.
-- `εc::Float64`: Critical strain.
-- `bc::Float64`: Bond constant.
-"""
-struct CPointParameters <: AbstractPointParameters
-    δ::Float64
-    rho::Float64
-    E::Float64
-    nu::Float64
-    G::Float64
-    K::Float64
-    λ::Float64
-    μ::Float64
-    Gc::Float64
-    εc::Float64
-    bc::Float64
-=======
 function log_material_property(::Val{:zem_stabilization}, mat; indentation)
     return msg_qty("zero-energy mode stabilization", mat.zem_stabilization; indentation)
->>>>>>> 1bf59af7
 end
 
 function log_material_property(::Val{:maxdmg}, mat; indentation)

"""
    OSBMaterial(; kernel, dmgmodel)
    OSBMaterial{Correction}(; kernel, dmgmodel)

A material type used to assign the material of a [`Body`](@ref) with the ordinary
state-based formulation of peridynamics.

Possible correction methods are:
- [`NoCorrection`](@ref): No correction is applied. (default)
- [`EnergySurfaceCorrection`](@ref): The energy based surface correction method of
    Le and Bobaru (2018) is applied.

# Keywords
- `kernel::Function`: Kernel function used for weighting the interactions between points. \\
    (default: `linear_kernel`)
- `dmgmodel::AbstractDamageModel`: Damage model defining the damage behavior. \\
    (default: `CriticalStretch()`)

# Examples

```julia-repl
julia> mat = OSBMaterial()
OSBMaterial{NoCorrection}(dmgmodel=CriticalStretch())

julia> mat = OSBMaterial{EnergySurfaceCorrection}()
OSBMaterial{EnergySurfaceCorrection}(dmgmodel=CriticalStretch())
```

---

```julia
OSBMaterial{Correction,K,DM}
```

Material type for the ordinary state-based peridynamics formulation.

# Type Parameters
- `Correction`: A correction algorithm type. See the constructor docs for more informations.
- `K`: A kernel function type. See the constructor docs for more informations.
- `DM`: A damage model type. See the constructor docs for more informations.

# Fields
- `kernel::Function`: Kernel function used for weighting the interactions between points.
- `dmgmodel::AbstractDamageModel`: Damage model defining the damage behavior. See the
    constructor docs for more informations.

# Allowed material parameters
When using [`material!`](@ref) on a [`Body`](@ref) with `OSBMaterial`, then the following
parameters are allowed:
Material parameters:
- `horizon::Float64`: Radius of point interactions.
- `rho::Float64`: Density.
Elastic parameters:
- `E::Float64`: Young's modulus.
- `nu::Float64`: Poisson's ratio.
- `G::Float64`: Shear modulus.
- `K::Float64`: Bulk modulus.
- `lambda::Float64`: 1st Lamé parameter.
- `mu::Float64`: 2nd Lamé parameter.
Fracture parameters:
- `Gc::Float64`: Critical energy release rate.
- `epsilon_c::Float64`: Critical strain.

!!! note "Elastic parameters"
    Note that exactly two elastic parameters are required to specify a material.
    Please choose two out of the six allowed elastic parameters.

# Allowed export fields
When specifying the `fields` keyword of [`Job`](@ref) for a [`Body`](@ref) with
`OSBMaterial`, the following fields are allowed:
- `position::Matrix{Float64}`: Position of each point.
- `displacement::Matrix{Float64}`: Displacement of each point.
- `velocity::Matrix{Float64}`: Velocity of each point.
- `velocity_half::Matrix{Float64}`: Velocity parameter for Verlet time solver.
- `acceleration::Matrix{Float64}`: Acceleration of each point.
- `b_int::Matrix{Float64}`: Internal force density of each point.
- `b_ext::Matrix{Float64}`: External force density of each point.
- `damage::Vector{Float64}`: Damage of each point.
- `n_active_bonds::Vector{Int}`: Number of intact bonds of each point.
"""
struct OSBMaterial{Correction,K,DM} <: AbstractBondSystemMaterial{Correction}
    kernel::K
    dmgmodel::DM
    function OSBMaterial{C}(kernel::K, dmgmodel::DM) where {C,K,DM}
        return new{C,K,DM}(kernel, dmgmodel)
    end
end

<<<<<<< HEAD
OSBMaterial{C}(; kernel::F=linear_kernel) where{C,F} = OSBMaterial{C}(kernel)
OSBMaterial(; kwargs...) = OSBMaterial{NoCorrection}(; kwargs...)

"""
    OSBPointParameters

$(internal_api_warning())

Type containing the material parameters for an ordinary state-based peridynamics model.

# Fields

- `δ::Float64`: Horizon.
- `rho::Float64`: Density.
- `E::Float64`: Young's modulus.
- `nu::Float64`: Poisson's ratio.
- `G::Float64`: Shear modulus.
- `K::Float64`: Bulk modulus.
- `λ::Float64`: 1st Lamé parameter.
- `μ::Float64`: 2nd Lamé parameter.
- `Gc::Float64`: Critical energy release rate.
- `εc::Float64`: Critical strain.
- `bc::Float64`: Bond constant.
"""
struct OSBPointParameters <: AbstractPointParameters
    δ::Float64
    rho::Float64
    E::Float64
    nu::Float64
    G::Float64
    K::Float64
    λ::Float64
    μ::Float64
    Gc::Float64
    εc::Float64
    bc::Float64
end

function OSBPointParameters(mat::OSBMaterial, p::Dict{Symbol,Any})
    (; δ, rho, E, nu, G, K, λ, μ) = get_required_point_parameters(mat, p)
    (; Gc, εc) = get_frac_params(p, δ, K)
    bc = 18 * K / (π * δ^4) # bond constant
    return OSBPointParameters(δ, rho, E, nu, G, K, λ, μ, Gc, εc, bc)
=======
function OSBMaterial{C}(; kernel::F=linear_kernel,
                        dmgmodel::AbstractDamageModel=CriticalStretch()) where{C,F}
    return OSBMaterial{C}(kernel, dmgmodel)
>>>>>>> 1bf59af7
end
OSBMaterial(; kwargs...) = OSBMaterial{NoCorrection}(; kwargs...)

@params OSBMaterial StandardPointParameters

@storage OSBMaterial struct OSBStorage <: AbstractStorage
    @lthfield position::Matrix{Float64}
    @pointfield displacement::Matrix{Float64}
    @pointfield velocity::Matrix{Float64}
    @pointfield velocity_half::Matrix{Float64}
    @pointfield velocity_half_old::Matrix{Float64}
    @pointfield acceleration::Matrix{Float64}
    @htlfield b_int::Matrix{Float64}
    @pointfield b_int_old::Matrix{Float64}
    @pointfield b_ext::Matrix{Float64}
    @pointfield density_matrix::Matrix{Float64}
    @pointfield damage::Vector{Float64}
    bond_length::Vector{Float64}
    bond_active::Vector{Bool}
    @pointfield n_active_bonds::Vector{Int}
end

function init_field(::OSBMaterial, ::AbstractTimeSolver, system::BondSystem, ::Val{:b_int})
    return zeros(3, get_n_points(system))
end

function init_field(::OSBMaterial, ::AbstractTimeSolver, system::BondSystem,
                    ::Val{:bond_length})
    return zeros(get_n_bonds(system))
end

# Customized calc_failure to save the bond length for force density calculation
function calc_failure!(storage::OSBStorage, system::BondSystem,
                       ::OSBMaterial, ::CriticalStretch,
                       paramsetup::AbstractParameterSetup, i)
    (; εc) = get_params(paramsetup, i)
    (; position, n_active_bonds, bond_active, bond_length) = storage
    (; bonds) = system
    for bond_id in each_bond_idx(system, i)
        bond = bonds[bond_id]
        j, L = bond.neighbor, bond.length
        Δxij = get_vector_diff(position, i, j)
        l = norm(Δxij)
        bond_length[bond_id] = l # this is customized!
        ε = (l - L) / L
        if ε > εc && bond.fail_permit
            bond_active[bond_id] = false
        end
        n_active_bonds[i] += bond_active[bond_id]
    end
    return nothing
end

function force_density_point!(storage::OSBStorage, system::BondSystem, mat::OSBMaterial,
                              params::StandardPointParameters, t, Δt, i)
    wvol = calc_weighted_volume(storage, system, mat, params, i)
    iszero(wvol) && return nothing
    dil = calc_dilatation(storage, system, mat, params, wvol, i)
    (; position, bond_active, b_int, bond_length) = storage
    (; bonds, correction, volume) = system
    c1 = 15.0 * params.G / wvol
    c2 = dil * (3.0 * params.K / wvol - c1 / 3.0)
    for bond_id in each_bond_idx(system, i)
        bond = bonds[bond_id]
        j, L = bond.neighbor, bond.length
        Δxij = get_vector_diff(position, i, j)
        l = bond_length[bond_id]
        ωij = kernel(system, bond_id) * bond_active[bond_id]
        β = surface_correction_factor(correction, bond_id)
        p = ωij * β * (c2 * L + c1 * (l - L)) / l .* Δxij
        update_add_vector!(b_int, i, p .* volume[j])
        update_add_vector!(b_int, j, -p .* volume[i])
    end
    return nothing
end

function force_density_point!(storage::OSBStorage, system::BondSystem, mat::OSBMaterial,
                              paramhandler::ParameterHandler, t, Δt, i)
    params_i = get_params(paramhandler, i)
    wvol = calc_weighted_volume(storage, system, mat, params_i, i)
    iszero(wvol) && return nothing
    dil = calc_dilatation(storage, system, mat, params_i, wvol, i)
    (; position, bond_active, b_int, bond_length) = storage
    (; bonds, correction, volume) = system
    for bond_id in each_bond_idx(system, i)
        bond = bonds[bond_id]
        j, L = bond.neighbor, bond.length
        Δxij = get_vector_diff(position, i, j)
        l = bond_length[bond_id]
        params_j = get_params(paramhandler, j)
        c1 = 15.0 * (params_i.G + params_j.G) / (2 * wvol)
        c2 = dil * (3.0 * (params_i.K + params_j.K) / (2 * wvol) - c1 / 3.0)
        ωij = kernel(system, bond_id) * bond_active[bond_id]
        β = surface_correction_factor(correction, bond_id)
        p = ωij * β * (c2 * L + c1 * (l - L)) / l .* Δxij
        update_add_vector!(b_int, i, p .* volume[j])
        update_add_vector!(b_int, j, -p .* volume[i])
    end
    return nothing
end

function calc_weighted_volume(storage::OSBStorage, system::BondSystem, mat::OSBMaterial,
                              params::StandardPointParameters, i)
    wvol = 0.0
    for bond_id in each_bond_idx(system, i)
        bond = system.bonds[bond_id]
        j = bond.neighbor
        ΔXij = get_vector_diff(system.position, i, j)
        ΔXij_sq = dot(ΔXij, ΔXij)
        ωij = kernel(system, bond_id) * storage.bond_active[bond_id]
        β = surface_correction_factor(system.correction, bond_id)
        wvol += ωij * β * ΔXij_sq * system.volume[j]
    end
    return wvol
end

function calc_dilatation(storage::OSBStorage, system::BondSystem, mat::OSBMaterial,
                         params::StandardPointParameters, wvol, i)
    dil = 0.0
    c1 = 3.0 / wvol
    for bond_id in each_bond_idx(system, i)
        bond = system.bonds[bond_id]
        j, L = bond.neighbor, bond.length
        l = storage.bond_length[bond_id]
        ωij = kernel(system, bond_id) * storage.bond_active[bond_id]
        β = surface_correction_factor(system.correction, bond_id)
        dil += ωij * β * c1 * L * (l - L) * system.volume[j]
    end
    return dil
end<|MERGE_RESOLUTION|>--- conflicted
+++ resolved
@@ -86,55 +86,9 @@
     end
 end
 
-<<<<<<< HEAD
-OSBMaterial{C}(; kernel::F=linear_kernel) where{C,F} = OSBMaterial{C}(kernel)
-OSBMaterial(; kwargs...) = OSBMaterial{NoCorrection}(; kwargs...)
-
-"""
-    OSBPointParameters
-
-$(internal_api_warning())
-
-Type containing the material parameters for an ordinary state-based peridynamics model.
-
-# Fields
-
-- `δ::Float64`: Horizon.
-- `rho::Float64`: Density.
-- `E::Float64`: Young's modulus.
-- `nu::Float64`: Poisson's ratio.
-- `G::Float64`: Shear modulus.
-- `K::Float64`: Bulk modulus.
-- `λ::Float64`: 1st Lamé parameter.
-- `μ::Float64`: 2nd Lamé parameter.
-- `Gc::Float64`: Critical energy release rate.
-- `εc::Float64`: Critical strain.
-- `bc::Float64`: Bond constant.
-"""
-struct OSBPointParameters <: AbstractPointParameters
-    δ::Float64
-    rho::Float64
-    E::Float64
-    nu::Float64
-    G::Float64
-    K::Float64
-    λ::Float64
-    μ::Float64
-    Gc::Float64
-    εc::Float64
-    bc::Float64
-end
-
-function OSBPointParameters(mat::OSBMaterial, p::Dict{Symbol,Any})
-    (; δ, rho, E, nu, G, K, λ, μ) = get_required_point_parameters(mat, p)
-    (; Gc, εc) = get_frac_params(p, δ, K)
-    bc = 18 * K / (π * δ^4) # bond constant
-    return OSBPointParameters(δ, rho, E, nu, G, K, λ, μ, Gc, εc, bc)
-=======
 function OSBMaterial{C}(; kernel::F=linear_kernel,
                         dmgmodel::AbstractDamageModel=CriticalStretch()) where{C,F}
     return OSBMaterial{C}(kernel, dmgmodel)
->>>>>>> 1bf59af7
 end
 OSBMaterial(; kwargs...) = OSBMaterial{NoCorrection}(; kwargs...)
 

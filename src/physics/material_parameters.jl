@inline elasticity_parameters() = (:E, :nu, :G, :K, :λ, :μ)

@inline elasticity_kwargs() = (:E, :nu, :G, :K, :lambda, :mu)
@inline discretization_kwargs() = (:horizon, :rho)

"""
    material!(body, set_name; kwargs...)
    material!(body; kwargs...)

Assign material point parameters to points of `body`. If no `set_name` is specified, then
the parameters will be set for all points of the body.

# Arguments

- `body::AbstractBody`: [`Body`](@ref).
- `set_name::Symbol`: The name of a point set of this body.

# Keywords

Allowed keywords depend on the selected material model. Please look at the documentation
of the material you specified when creating the body.
The default material keywords are:

Material parameters:
- `horizon::Float64`: Radius of point interactions
- `rho::Float64`: Density
Elastic parameters:
- `E::Float64`: Young's modulus
- `nu::Float64`: Poisson's ratio
- `G::Float64`: Shear modulus
- `K::Float64`: Bulk modulus
- `lambda::Float64`: 1st Lamé parameter
- `mu::Float64`: 2nd Lamé parameter
Fracture parameters:
- `Gc::Float64`: Critical energy release rate
- `epsilon_c::Float64`: Critical strain

!!! note "Elastic parameters"
    Note that exactly two elastic parameters are required to specify a material.
    Please choose two out of the six allowed elastic parameters.

<<<<<<< HEAD
!!! note "Elastic parameters in bond-based peridynamics"
    As an exception, the bond-based formulation has a limitation of the Poisson's ratio
    to `nu=0.25`! Only one additional elastic parameter is required here.

=======
>>>>>>> a3943a6c
!!! note "Fracture parameters"
    To enable fracture in a simulation, define one of the allowed fracture parameters.
    If none are defined, fracture is disabled.

<<<<<<< HEAD
!!! danger "Overwriting failure permission with `material!` and `failure_permit!`"
    The function `material!` calls `failure_permit!` to enable or disable failure.
    If `failure_permit!` is called in particular,
    previously set failure permissions might be overwritten!

=======
>>>>>>> a3943a6c
# Throws

- Errors if a kwarg is not eligible for specification with the body material.

# Example

```julia-repl
julia> material!(body; horizon=3.0, E=2.1e5, rho=8e-6, Gc=2.7)

julia> body
1000-point Body{BBMaterial{NoCorrection}}:
  1 point set(s):
    1000-point set `all_points`
  1 point parameter(s):
    Parameters BBMaterial: δ=3.0, E=210000.0, nu=0.25, rho=8.0e-6, Gc=2.7
```
"""
function material! end

function material!(body::AbstractBody, set_name::Symbol; kwargs...)
    check_if_set_is_defined(body.point_sets, set_name)

    p = Dict{Symbol,Any}(kwargs)
    check_material_kwargs(body.mat, p)

    points = body.point_sets[set_name]
    params = get_point_params(body.mat, p)

    _material!(body, points, params)
    set_failure_permissions!(body, set_name, params)

    return nothing
end

function material!(body::AbstractBody; kwargs...)
    isempty(body.point_params) || empty!(body.point_params)

    material!(body, :all_points; kwargs...)

    return nothing
end

function _material!(b::AbstractBody, points::V, params::P) where {P,V}
    push!(b.point_params, params)
    id = length(b.point_params)
    b.params_map[points] .= id
    return nothing
end

function check_material_kwargs(mat::AbstractMaterial, p::Dict{Symbol,Any})
    allowed_kwargs = allowed_material_kwargs(mat)
    check_kwargs(p, allowed_kwargs)
    return nothing
end

function get_horizon(p::Dict{Symbol,Any})
    if !haskey(p, :horizon)
        throw(UndefKeywordError(:horizon))
    end
    δ::Float64 = float(p[:horizon])
    δ ≤ 0 && throw(ArgumentError("`horizon` should be larger than zero!\n"))
    return (; δ,)
end

function get_density(p::Dict{Symbol,Any})
    if !haskey(p, :rho)
        throw(UndefKeywordError(:rho))
    end
    rho::Float64 = float(p[:rho])
    rho ≤ 0 && throw(ArgumentError("`rho` should be larger than zero!\n"))
    return (; rho,)
end

function get_elastic_params(p::Dict{Symbol,Any})
    par = get_given_elastic_params(p)
    check_elastic_params(par)
    (; E, nu)= get_E_and_nu(par)

    G = E / (2 * (1 + nu))
    K = E / (3 * (1 - 2 * nu))
    λ = E * nu / ((1 + nu) * (1 - 2nu))
    μ = G
    # return named tuple containing all 6 elastic material parameters
    return (; E, nu, G, K, λ, μ)
end

function get_given_elastic_params(p::Dict{Symbol,Any})
    # get elastic parameters from dictionary
    if haskey(p, :E)
        E::Float64 = float(p[:E])
        E ≤ 0 && throw(ArgumentError("`E` should be larger than zero!\n"))
    else
        E = NaN
    end
    if haskey(p, :nu)
        nu::Float64 = float(p[:nu])
        nu ≤ 0 && throw(ArgumentError("`nu` should be larger than zero!\n"))
        nu ≥ 1 && throw(ArgumentError("too high value of `nu`! Condition: 0 < `nu` ≤ 1\n"))
    else
        nu = NaN
    end
    if haskey(p, :G)
        G::Float64 = float(p[:G])
        G ≤ 0 && throw(ArgumentError("`G` should be larger than zero!\n"))
    else
        G = NaN
    end
    if haskey(p, :K)
        K::Float64 = float(p[:K])
        K ≤ 0 && throw(ArgumentError("`K` should be larger than zero!\n"))
    else
        K = NaN
    end
    if haskey(p, :lambda)
        λ::Float64 = float(p[:lambda])
    else
        λ = NaN
    end
    if haskey(p, :mu)
        μ::Float64 = float(p[:mu])
        μ ≤ 0 && throw(ArgumentError("`μ` should be larger than zero!\n"))
    else
        μ = NaN
    end
    return (; E, nu, G, K, λ, μ)
end

function check_elastic_params(par)
    (; G, μ) = par
    # check if exactly 2 keywords out of {E, nu, G, K, λ, μ} are provided
        # Caution: μ & G are not independet parameters!
    if isfinite(G) && isfinite(μ)
        throw(ArgumentError("`G` and `μ` are defined! Please define either `G` or `μ`!"))
    elseif length(findall(isfinite, par)) < 2
        msg =  "Not enough material parameters defined!\n"
        msg *= "To characterize the material, two parameters are required!\n"
        throw(ArgumentError(msg))
    elseif length(findall(isfinite, par)) > 2
        msg =  "Too many material parameters defined!\n"
        msg *= "To characterize the material, only two parameters are required!\n"
        throw(ArgumentError(msg))
    end
    return nothing
end

function get_E_and_nu(par)
    (; E, nu, G, K, λ, μ) = par
    # check which 2 parameters are provided & calculate E & nu

    if isfinite(E) && isfinite(nu)

    elseif isfinite(E) && isfinite(G)
        nu = E / (2 * G) - 1
    elseif isfinite(E) && isfinite(K)
        nu = (3 * K - E) / (6 * K)
    elseif isfinite(E) && isfinite(λ)
        nu = (-(E + λ) + sqrt((E + λ)^2 + 8 * λ^2)) / (4 * λ)
    elseif isfinite(E) && isfinite(μ)
        nu = E / (2 * μ) - 1
    elseif isfinite(nu) && isfinite(G)
        E = 2 * G * (1 + nu)
    elseif isfinite(nu) && isfinite(K)
        E = 3 * K * (1 - 2 * nu)
    elseif isfinite(nu) && isfinite(λ)
        E = (λ * (1 + nu) * (1 - 2 * nu)) / nu
    elseif isfinite(nu) && isfinite(μ)
        E = 2 * μ * (1 + nu)
    elseif isfinite(G) && isfinite(K)
        E = 9 * K * G / (3 * K + G)
        nu = (3 * K - 2 * G) / (2 * (3 * K + G))
    elseif isfinite(G) && isfinite(λ)
        E = G * (3 * λ + 2 * G) / (λ + G)
        nu = λ / (2 * (λ + G))
    elseif isfinite(K) && isfinite(λ)
        E = 9 * K * (K - λ) / (3 * K - λ)
        nu = λ / (3 * K - λ)
    elseif isfinite(K) && isfinite(μ)
        E = 9 * K * μ / (3 * K + μ)
        nu = (3 * K - 2 * μ) / (2 * (3 * K + μ))
    elseif isfinite(λ) && isfinite(μ)
        E = μ * (3 * λ + 2 * μ) / (λ + μ)
        nu = λ / (2 * (λ + μ))
    end

    # return named tuple containing E & nu
    return (; E, nu)
end

function log_material_parameters(param::AbstractPointParameters; indentation::Int=2)
    msg = msg_qty("horizon", param.δ; indentation=indentation)
    msg *= msg_qty("density", param.rho; indentation=indentation)
    msg *= msg_qty("Young's modulus", param.E; indentation=indentation)
    msg *= msg_qty("Poisson's ratio", param.nu; indentation=indentation)
    msg *= msg_qty("shear modulus", param.G; indentation=indentation)
    msg *= msg_qty("bulk modulus", param.K; indentation=indentation)
    return msg
end

function Base.show(io::IO, @nospecialize(params::AbstractPointParameters))
    print(io, "Parameters ", material_type(params), ": ")
    print(io, msg_fields_inline(params, (:δ, :E, :nu, :rho, :Gc)))
    return nothing
end

function Base.show(io::IO, ::MIME"text/plain",
                   @nospecialize(params::AbstractPointParameters))
    if get(io, :compact, false)
        show(io, params)
    else
        println(io, typeof(params), ":")
        print(io, msg_fields(params))
    end
    return nothing
end<|MERGE_RESOLUTION|>--- conflicted
+++ resolved
@@ -39,25 +39,14 @@
     Note that exactly two elastic parameters are required to specify a material.
     Please choose two out of the six allowed elastic parameters.
 
-<<<<<<< HEAD
 !!! note "Elastic parameters in bond-based peridynamics"
     As an exception, the bond-based formulation has a limitation of the Poisson's ratio
     to `nu=0.25`! Only one additional elastic parameter is required here.
 
-=======
->>>>>>> a3943a6c
 !!! note "Fracture parameters"
     To enable fracture in a simulation, define one of the allowed fracture parameters.
     If none are defined, fracture is disabled.
 
-<<<<<<< HEAD
-!!! danger "Overwriting failure permission with `material!` and `failure_permit!`"
-    The function `material!` calls `failure_permit!` to enable or disable failure.
-    If `failure_permit!` is called in particular,
-    previously set failure permissions might be overwritten!
-
-=======
->>>>>>> a3943a6c
 # Throws
 
 - Errors if a kwarg is not eligible for specification with the body material.

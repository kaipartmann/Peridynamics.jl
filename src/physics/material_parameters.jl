--- conflicted
+++ resolved
@@ -35,24 +35,13 @@
 - `Gc::Float64`: Critical energy release rate
 - `epsilon_c::Float64`: Critical strain
 
-<<<<<<< HEAD
 !!! note "Elastic parameters"
     Note that exactly two elastic parameters are required to specify a material.
     Please choose two out of the six allowed elastic parameters.
 
-!!! note "Elastic parameters in bond-based peridynamics"
-    As an exception, the bond-based formulation has a limitation of the Poisson's ratio
-    to `nu=0.25`! Only one additional elastic parameter is required here.
-=======
 !!! note "Fracture parameters"
     To enable fracture in a simulation, define one of the allowed fracture parameters.
     If none are defined, fracture is disabled.
-
-!!! danger "Overwriting failure permission with `material!` and `failure_permit!`"
-    The function `material!` calls `failure_permit!` to enable or disable failure.
-    If `failure_permit!` is called in particular,
-    previously set failure permissions might be overwritten!
->>>>>>> b45a6fd7
 
 # Throws
 

--- conflicted
+++ resolved
@@ -95,9 +95,9 @@
     return nothing
 end
 
-<<<<<<< HEAD
-"""
-    get_frac_params(p::Dict{Symbol,Any}, δ::Float64, K::Float64)
+
+"""
+    get_frac_params(::AbstractDamageModel, p::Dict{Symbol,Any}, δ::Float64, K::Float64)
 
 $(internal_api_warning())
 
@@ -106,10 +106,7 @@
 If multiple fracture parameters are found, an error is thrown. If none are found, all are
 set 0 and therefore failure is disabled in the following steps.
 """
-function get_frac_params(p::Dict{Symbol,Any}, δ::Float64, K::Float64)
-=======
 function get_frac_params(::CriticalStretch, p::Dict{Symbol,Any}, δ::Float64, K::Float64)
->>>>>>> 1bf59af7
     local Gc::Float64
     local εc::Float64
 
@@ -130,8 +127,11 @@
 
     return (; Gc, εc)
 end
-
-<<<<<<< HEAD
+  
+function get_frac_params(::AbstractDamageModel, p, δ, K)
+    return (; )
+end
+
 """
     set_failure_permissions!(body, set_name, params)
 
@@ -143,12 +143,6 @@
 If fracture parameters are found, failure is allowed. If no fracture parameters are found,
 failure is not allowed.
 """
-=======
-function get_frac_params(::AbstractDamageModel, p, δ, K)
-    return (; )
-end
-
->>>>>>> 1bf59af7
 function set_failure_permissions!(body::AbstractBody, set_name::Symbol,
                                   params::AbstractPointParameters)
     if has_fracture(body.mat, params)

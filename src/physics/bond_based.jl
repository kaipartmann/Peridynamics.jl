"""
    BBMaterial()
    BBMaterial{Correction}()

A material type used to assign the material of a [`Body`](@ref) with the standard bond-based
formulation of peridynamics.

# Keywords
- `dmgmodel::AbstractDamageModel`: Damage model defining the fracture behavior.
    (default: `CriticalStretch()`)

Possible correction methods are:
- [`NoCorrection`](@ref): No correction is applied. (default)
- [`EnergySurfaceCorrection`](@ref): The energy based surface correction method of
    Le and Bobaru (2018) is applied.

# Examples

```julia-repl
julia> mat = BBMaterial()
BBMaterial{NoCorrection}()

julia> mat = BBMaterial{EnergySurfaceCorrection}()
BBMaterial{EnergySurfaceCorrection}()
```
---

```julia
BBMaterial{Correction}
```

Material type for the bond-based peridynamics formulation.

# Type Parameters
- `Correction`: A correction algorithm type. See the constructor docs for more informations.
- `DM`: A damage model type.

# Allowed material parameters
When using [`material!`](@ref) on a [`Body`](@ref) with `BBMaterial`, then the following
parameters are allowed:
Material parameters:
- `horizon::Float64`: Radius of point interactions.
- `rho::Float64`: Density.
Elastic parameters
- `E::Float64`: Young's modulus.
- `G::Float64`: Shear modulus.
- `K::Float64`: Bulk modulus.
- `lambda::Float64`: 1st Lamé parameter.
- `mu::Float64`: 2nd Lamé parameter.
Fracture parameters:
- `Gc::Float64`: Critical energy release rate.
- `epsilon_c::Float64`: Critical strain.

!!! note "Poisson's ratio and bond-based peridynamics"
    In bond-based peridynamics, the Poisson's ratio is limited to 1/4 for 3D simulations.
    Therefore, only one additional elastic parameter is required.
    Optionally, the specification of a second keyword is allowed, if the parameter
    combination results in `nu = 1/4`.

# Allowed export fields
When specifying the `fields` keyword of [`Job`](@ref) for a [`Body`](@ref) with
`BBMaterial`, the following fields are allowed:
- `position::Matrix{Float64}`: Position of each point.
- `displacement::Matrix{Float64}`: Displacement of each point.
- `velocity::Matrix{Float64}`: Velocity of each point.
- `velocity_half::Matrix{Float64}`: Velocity parameter for Verlet time solver.
- `acceleration::Matrix{Float64}`: Acceleration of each point.
- `b_int::Matrix{Float64}`: Internal force density of each point.
- `b_ext::Matrix{Float64}`: External force density of each point.
- `damage::Vector{Float64}`: Damage of each point.
- `n_active_bonds::Vector{Int}`: Number of intact bonds of each point.
"""
<<<<<<< HEAD
struct BBMaterial{Correction} <: AbstractBondSystemMaterial{Correction} end

BBMaterial() = BBMaterial{NoCorrection}()

"""
    BBPointParameters

$(internal_api_warning())

Type containing the material parameters for a bond-based peridynamics model.

# Fields

- `δ::Float64`: Horizon.
- `rho::Float64`: Density.
- `E::Float64`: Young's modulus.
- `nu::Float64`: Poisson's ratio.
- `G::Float64`: Shear modulus.
- `K::Float64`: Bulk modulus.
- `λ::Float64`: 1st Lamé parameter.
- `μ::Float64`: 2nd Lamé parameter.
- `Gc::Float64`: Critical energy release rate.
- `εc::Float64`: Critical strain.
- `bc::Float64`: Bond constant.
"""
struct BBPointParameters <: AbstractPointParameters
    δ::Float64
    rho::Float64
    E::Float64
    nu::Float64
    G::Float64
    K::Float64
    λ::Float64
    μ::Float64
    Gc::Float64
    εc::Float64
    bc::Float64
=======
struct BBMaterial{Correction,DM} <: AbstractBondSystemMaterial{Correction}
    dmgmodel::DM
    function BBMaterial{C}(dmgmodel::DM) where {C,DM}
        new{C,DM}(dmgmodel)
    end
end

function BBMaterial{C}(; dmgmodel::AbstractDamageModel=CriticalStretch()) where {C}
    return BBMaterial{C}(dmgmodel)
>>>>>>> 1bf59af7
end
BBMaterial(; kwargs...) = BBMaterial{NoCorrection}(; kwargs...)

function StandardPointParameters(mat::BBMaterial, p::Dict{Symbol,Any})
    par = get_given_elastic_params(p)
    (; E, nu, G, K, λ, μ) = par
    if isfinite(nu) && !isapprox(nu, 0.25)
        msg = "Bond-based peridynamics has a limitation on the Poisson's ratio!\n"
        msg *= "With BBMaterial, no other values than nu=0.25 are allowed!\n"
        throw(ArgumentError(msg))
    elseif !isfinite(nu) && length(findall(isfinite, par)) == 1
        p[:nu] = 0.25
    end
    (; δ, rho, E, nu, G, K, λ, μ) = get_required_point_parameters(mat, p)
    if !isapprox(nu, 0.25)
        msg = "Bond-based peridynamics has a limitation on the Poisson's ratio!\n"
        msg *= "With BBMaterial, no other values than nu=0.25 are allowed!\n"
        msg *= "The submitted parameter combination results in an illegal value for nu!\n"
        msg *= "Please define either only one or two fitting elastic parameters!\n"
        throw(ArgumentError(msg))
    end
    (; Gc, εc) = get_frac_params(mat.dmgmodel, p, δ, K)
    bc = 18 * K / (π * δ^4) # bond constant
    return StandardPointParameters(δ, rho, E, nu, G, K, λ, μ, Gc, εc, bc)
end

@params BBMaterial StandardPointParameters

@storage BBMaterial struct BBStorage <: AbstractStorage
    @lthfield position::Matrix{Float64}
    @pointfield displacement::Matrix{Float64}
    @pointfield velocity::Matrix{Float64}
    @pointfield velocity_half::Matrix{Float64}
    @pointfield velocity_half_old::Matrix{Float64}
    @pointfield acceleration::Matrix{Float64}
    @pointfield b_int::Matrix{Float64}
    @pointfield b_int_old::Matrix{Float64}
    @pointfield b_ext::Matrix{Float64}
    @pointfield density_matrix::Matrix{Float64}
    @pointfield damage::Vector{Float64}
    bond_stretch::Vector{Float64}
    bond_active::Vector{Bool}
    @pointfield n_active_bonds::Vector{Int}
end

function init_field(::BBMaterial, ::AbstractTimeSolver, system::BondSystem,
                    ::Val{:bond_stretch})
    return zeros(get_n_bonds(system))
end

# Customized calc_failure to save the bond stretch ε for force density calculation
function calc_failure!(storage::BBStorage, system::BondSystem,
                       ::BBMaterial, ::CriticalStretch,
                       paramsetup::AbstractParameterSetup, i)
    (; εc) = get_params(paramsetup, i)
    (; position, n_active_bonds, bond_active, bond_stretch) = storage
    (; bonds) = system
    for bond_id in each_bond_idx(system, i)
        bond = bonds[bond_id]
        j, L = bond.neighbor, bond.length
        Δxij = get_vector_diff(position, i, j)
        l = norm(Δxij)
        ε = (l - L) / L
        bond_stretch[bond_id] = ε / l # note that this is  ε / l!
        if ε > εc && bond.fail_permit
            bond_active[bond_id] = false
        end
        n_active_bonds[i] += bond_active[bond_id]
    end
    return nothing
end

function force_density_point!(storage::BBStorage, system::BondSystem, ::BBMaterial,
                              params::StandardPointParameters, t, Δt, i)
    (; position, bond_stretch, bond_active, b_int) = storage
    (; bonds, correction, volume) = system
    for bond_id in each_bond_idx(system, i)
        bond = bonds[bond_id]
        j = bond.neighbor
        Δxij = get_vector_diff(position, i, j)
        ε = bond_stretch[bond_id]
        ω = bond_active[bond_id] * surface_correction_factor(correction, bond_id)
        b = ω * params.bc * ε * volume[j] .* Δxij
        update_add_vector!(b_int, i, b)
    end
    return nothing
end

function force_density_point!(storage::BBStorage, system::BondSystem, ::BBMaterial,
                              paramhandler::ParameterHandler, t, Δt, i)
    (; position, bond_stretch, bond_active, b_int) = storage
    (; bonds, correction, volume) = system
    params_i = get_params(paramhandler, i)
    for bond_id in each_bond_idx(system, i)
        bond = bonds[bond_id]
        j = bond.neighbor
        Δxij = get_vector_diff(position, i, j)
        ε = bond_stretch[bond_id]
        params_j = get_params(paramhandler, j)
        ω = bond_active[bond_id] * surface_correction_factor(correction, bond_id)
        b = ω * (params_i.bc + params_j.bc) / 2 * ε * volume[j] .* Δxij
        update_add_vector!(b_int, i, b)
    end
    return nothing
end<|MERGE_RESOLUTION|>--- conflicted
+++ resolved
@@ -70,45 +70,6 @@
 - `damage::Vector{Float64}`: Damage of each point.
 - `n_active_bonds::Vector{Int}`: Number of intact bonds of each point.
 """
-<<<<<<< HEAD
-struct BBMaterial{Correction} <: AbstractBondSystemMaterial{Correction} end
-
-BBMaterial() = BBMaterial{NoCorrection}()
-
-"""
-    BBPointParameters
-
-$(internal_api_warning())
-
-Type containing the material parameters for a bond-based peridynamics model.
-
-# Fields
-
-- `δ::Float64`: Horizon.
-- `rho::Float64`: Density.
-- `E::Float64`: Young's modulus.
-- `nu::Float64`: Poisson's ratio.
-- `G::Float64`: Shear modulus.
-- `K::Float64`: Bulk modulus.
-- `λ::Float64`: 1st Lamé parameter.
-- `μ::Float64`: 2nd Lamé parameter.
-- `Gc::Float64`: Critical energy release rate.
-- `εc::Float64`: Critical strain.
-- `bc::Float64`: Bond constant.
-"""
-struct BBPointParameters <: AbstractPointParameters
-    δ::Float64
-    rho::Float64
-    E::Float64
-    nu::Float64
-    G::Float64
-    K::Float64
-    λ::Float64
-    μ::Float64
-    Gc::Float64
-    εc::Float64
-    bc::Float64
-=======
 struct BBMaterial{Correction,DM} <: AbstractBondSystemMaterial{Correction}
     dmgmodel::DM
     function BBMaterial{C}(dmgmodel::DM) where {C,DM}
@@ -118,7 +79,6 @@
 
 function BBMaterial{C}(; dmgmodel::AbstractDamageModel=CriticalStretch()) where {C}
     return BBMaterial{C}(dmgmodel)
->>>>>>> 1bf59af7
 end
 BBMaterial(; kwargs...) = BBMaterial{NoCorrection}(; kwargs...)
 
